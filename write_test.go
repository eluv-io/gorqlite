package gorqlite_test

import (
	"context"
	"fmt"
<<<<<<< HEAD
	"reflect"
	"testing"
	"time"
)
=======
	"testing"
	"time"
>>>>>>> ec5e524a

	"github.com/rqlite/gorqlite"
)

func TestWriteOne(t *testing.T) {
	ctx, cancel := context.WithTimeout(context.Background(), time.Second*30)
	defer cancel()

	wr, err := globalConnection.WriteOneContext(ctx, "CREATE TABLE "+testTableName()+" (id INTEGER, name TEXT)")
	if err != nil {
		t.Fatalf("creating table: %s - %s", err.Error(), wr.Err.Error())
	}

	t.Cleanup(func() {
		wr, err := globalConnection.WriteOne("DROP TABLE " + testTableName())
		if err != nil {
			t.Errorf("dropping table: %s - %s", err.Error(), wr.Err.Error())
		}
	})

	t.Run("WriteOne CREATE", func(t *testing.T) {
		tableName := RandStringBytes(8)

		wr, err := globalConnection.WriteOne("CREATE TABLE " + tableName + " (id integer, name text)")
		if err != nil {
			t.Errorf("failed during table creation: %s - %s", err.Error(), wr.Err.Error())
		}

		if err == nil && wr.Err != nil {
			t.Errorf("wr.Err must be nil if err is nil: %v", wr.Err.Error())
		}

		_, err = globalConnection.WriteOne("DROP TABLE IF EXISTS " + tableName)
		if err != nil {
			t.Errorf("failed during table deletion for: %s - %s", tableName, err.Error())
		}
	})

	t.Run("WriteOne DROP", func(t *testing.T) {
		// This is safe as the table was not found
		// (the keyword we're executing contains IF EXISTS clause)
		tableName := RandStringBytes(8)

		wr, err := globalConnection.WriteOne("DROP TABLE IF EXISTS " + tableName)
		if err != nil {
			t.Errorf("failed during table deletion: %v - %v", err.Error(), wr.Err)
		}

		if err == nil && wr.Err != nil {
			t.Errorf("wr.Err must be nil if err is nil: %v", wr.Err.Error())
		}
	})

	t.Run("WriteOne CTHULHU (should fail, bad SQL)", func(t *testing.T) {
		_, err := globalConnection.WriteOne("CTHULHU")
		if err == nil {
			t.Errorf("err must not be nil")
		}
	})

	t.Run("WriteOne INSERT", func(t *testing.T) {
		wr, err := globalConnection.WriteOne("INSERT INTO " + testTableName() + " (id, name) VALUES ( 1, 'aaa bbb ccc' )")
		if err != nil {
			t.Errorf("failed during insert: %v - %v", err.Error(), wr.Err.Error())
		}

		if err == nil && wr.Err != nil {
			t.Errorf("wr.Err must be nil if err is nil: %v", wr.Err.Error())
		}

		if wr.RowsAffected != 1 {
			t.Errorf("wr.RowsAffected must be 1")
		}
	})
}

func TestQueueOne(t *testing.T) {
	t.Cleanup(func() {
		r, err := globalConnection.WriteOne("DROP TABLE IF EXISTS " + testTableName())
		if err != nil {
			t.Errorf("dropping table: %s - %s", err.Error(), r.Err.Error())
		}
	})

	t.Run("QueueOne DROP", func(t *testing.T) {
		tableName := RandStringBytes(8)
		seq, err := globalConnection.QueueOne("DROP TABLE IF EXISTS " + tableName)
		if err != nil {
			t.Errorf("failed during table deletion: %v - %v", err.Error(), seq)
		}
	})

	t.Run("QueueOne CREATE", func(t *testing.T) {
		tableName := RandStringBytes(8)
		seq, err := globalConnection.QueueOne("CREATE TABLE " + tableName + " (id integer, name text)")
		if err != nil {
			t.Errorf("failed during table creation: %v - %v", err.Error(), seq)
		}

		seq, err = globalConnection.QueueOne("DROP TABLE IF EXISTS " + tableName)
		if err != nil {
			t.Errorf("failed during table deletion: %s - %d", err.Error(), seq)
		}
	})

	t.Run("QueueOne INSERT", func(t *testing.T) {
		seq, err := globalConnection.QueueOne("INSERT INTO " + testTableName() + " (id, name) VALUES ( 10, 'aaa bbb ccc' )")
		if err != nil {
			t.Errorf("failed during insert: %v - %v", err.Error(), seq)
		}

		if seq == 0 {
			t.Errorf("seq must not be 0")
		}
	})
}

func TestQueueOneContext(t *testing.T) {
	ctx, cancel := context.WithTimeout(context.Background(), time.Second*30)
	defer cancel()

	wr, err := globalConnection.WriteOneContext(ctx, "CREATE TABLE "+testTableName()+" (id INTEGER, name TEXT)")
	if err != nil {
		t.Fatalf("creating table: %s - %s", err.Error(), wr.Err.Error())
	}

	t.Cleanup(func() {
		ctx, cancel := context.WithTimeout(context.Background(), time.Second*30)
		defer cancel()

		wr, err := globalConnection.WriteOneContext(ctx, "DROP TABLE "+testTableName())
		if err != nil {
			t.Errorf("dropping table: %s - %s", err.Error(), wr.Err.Error())
		}
	})

	seq, err := globalConnection.QueueOneContext(ctx, fmt.Sprintf("INSERT INTO "+testTableName()+" (id, name) VALUES ( %d, %s )", 120, "aaa bbb ccc"))
	if err != nil {
		t.Errorf("failed during insert: %v - %v", err.Error(), seq)
	}
}

func TestWriteOneParameterized(t *testing.T) {
	ctx, cancel := context.WithTimeout(context.Background(), time.Second*30)
	defer cancel()

	wr, err := globalConnection.WriteOneContext(ctx, "CREATE TABLE "+testTableName()+" (id INTEGER, name TEXT)")
	if err != nil {
		t.Fatalf("creating table: %s - %s", err.Error(), wr.Err.Error())
	}

	t.Cleanup(func() {
		ctx, cancel := context.WithTimeout(context.Background(), time.Second*30)
		defer cancel()

		wr, err := globalConnection.WriteOneContext(ctx, "DROP TABLE "+testTableName())
		if err != nil {
			t.Errorf("dropping table: %s - %s", err.Error(), wr.Err.Error())
		}
	})

	t.Run("CTHULHU (should fail, bad SQL)", func(t *testing.T) {
		_, err := globalConnection.WriteOneParameterized(
			gorqlite.ParameterizedStatement{
				Query: "CTHULHU",
			},
		)
		if err == nil {
			t.Error("expected an error, got nil instead")
		}
	})

	t.Run("CREATE", func(t *testing.T) {
		_, err := globalConnection.WriteOneParameterized(
			gorqlite.ParameterizedStatement{
				Query: fmt.Sprintf("CREATE TABLE IF NOT EXISTS %s (id integer, name text)", testTableName()),
			},
		)
		if err != nil {
			t.Errorf("creating table: %s", err.Error())
		}
	})

	t.Run("INSERT", func(t *testing.T) {
		wr, err := globalConnection.WriteOneParameterized(
			gorqlite.ParameterizedStatement{
				Query: fmt.Sprintf("INSERT INTO %s (id, name) VALUES ( 1, 'aaa bbb ccc' )", testTableName()),
			},
		)
		if err != nil {
			t.Errorf("insert query: %s", err.Error())
		}

		if wr.RowsAffected != 1 {
			t.Errorf("expected 1 row affected, got %d", wr.RowsAffected)
		}
	})
}

func TestQueueOneParameterized(t *testing.T) {
	_, err := globalConnection.QueueOneParameterized(
		gorqlite.ParameterizedStatement{
			Query: fmt.Sprintf("CREATE TABLE IF NOT EXISTS %s (id integer, name text)", testTableName()),
		},
	)
	if err != nil {
		t.Errorf("failed during table creation: %s", err.Error())
	}

	t.Cleanup(func() {
		_, err := globalConnection.QueueOneParameterized(
			gorqlite.ParameterizedStatement{
				Query: fmt.Sprintf("DROP TABLE %s", testTableName()),
			},
		)
		if err != nil {
			t.Errorf("failed during dropping table: %s", err.Error())
		}
	})

	t.Run("QueryOneParameterized INSERT", func(t *testing.T) {
		seq, err := globalConnection.QueueOneParameterized(gorqlite.ParameterizedStatement{
			Query: fmt.Sprintf("INSERT INTO %s (id, name) VALUES ( 1, 'aaa bbb ccc' )", testTableName()),
		})
		if err != nil {
			t.Errorf("failed during insert: %s", err.Error())
		}
		if seq == 0 {
			t.Error("expected a sequence ID, got 0")
		}
	})
}

func TestWrite(t *testing.T) {

	t.Cleanup(func() {
		wr, err := globalConnection.WriteOne("DROP TABLE IF EXISTS " + testTableName())
		if err != nil {
			t.Errorf("dropping table: %s - %s", err.Error(), wr.Err.Error())
		}
	})

	t.Run("Write DROP & CREATE", func(t *testing.T) {
		tableName := RandStringBytes(8)
		s := make([]string, 0)
		s = append(s, "CREATE TABLE "+tableName+" (id integer, name text)")
		s = append(s, "DROP TABLE IF EXISTS "+tableName)
		results, err := globalConnection.Write(s)
		if err != nil {
			t.Errorf("failed during table creation: %v - %v", err.Error(), results[0].Err.Error())
		}
	})

	t.Run("Write INSERT", func(t *testing.T) {
		ctx, cancel := context.WithTimeout(context.Background(), time.Second*30)
		defer cancel()

		wr, err := globalConnection.WriteOneContext(ctx, "CREATE TABLE "+testTableName()+" (id INTEGER, name TEXT)")
		if err != nil {
			t.Fatalf("creating table: %s - %s", err.Error(), wr.Err.Error())
		}

		s := make([]string, 0)
		s = append(s, "INSERT INTO "+testTableName()+" (id, name) VALUES ( 21, 'aaa bbb ccc' )")
		s = append(s, "INSERT INTO "+testTableName()+" (id, name) VALUES ( 22, 'ddd eee fff' )")
		s = append(s, "INSERT INTO "+testTableName()+" (id, name) VALUES ( 23, 'ggg hhh iii' )")
		s = append(s, "INSERT INTO "+testTableName()+" (id, name) VALUES ( 24, 'jjj kkk lll' )")
		results, err := globalConnection.Write(s)
		if err != nil {
			for _, result := range results {
				if result.Err != nil {
					t.Errorf("result error: %v", result.Err)
				}
			}
		}

		if len(results) != 4 {
			t.Errorf("expected results to be length of 4, got: %d", len(results))
		}
	})
}

func TestWriteParameterized(t *testing.T) {
	ctx, cancel := context.WithTimeout(context.Background(), time.Second*30)
	defer cancel()

	wr, err := globalConnection.WriteOneContext(ctx, "CREATE TABLE "+testTableName()+" (id INTEGER, name TEXT)")
	if err != nil {
		t.Fatalf("creating table: %s - %s", err.Error(), wr.Err.Error())
	}

<<<<<<< HEAD
}

func TestWrites(t *testing.T) {
	t.Logf("trying Open")
	conn, err := Open(testUrl())
	if err != nil {
		t.Logf("--> FATAL")
		t.Fatal(err)
	}

	t.Logf("trying Write DROP & CREATE")
	results, err := conn.Write([]string{
		"DROP TABLE IF EXISTS " + testTableName() + "",
		"CREATE TABLE " + testTableName() + " (id integer, name text)",
	})
	if err != nil {
		t.Logf("--> FAILED")
		t.Fail()
	}

	t.Logf("trying Write INSERT")
	insert := "INSERT INTO " + testTableName() + " (id, name) VALUES ( ?, ? )"
	s := make([]*Statement, 0)
	s = append(s, NewStatement(insert, 1, "aaa bbb ccc"))
	s = append(s, NewStatement(insert, 2, "ddd eee fff"))
	s = append(s, NewStatement(insert, 3, "ggg hhh iii"))
	s = append(s, NewStatement(insert, 4, "jjj kkk lll"))
	results, err = conn.WriteStmt(context.Background(), s...)
	if err != nil {
		t.Logf("--> FAILED")
		t.Fail()
	}
	if len(results) != 4 {
		t.Logf("--> FAILED")
		t.Fail()
	}

	t.Logf("trying Write DROP")
	results, err = conn.Write([]string{"DROP TABLE IF EXISTS " + testTableName()})
	if err != nil {
		t.Logf("--> FAILED")
		t.Fail()
	}

}

func TestReadWriteLargeNumbers(t *testing.T) {
	conn, err := Open(testUrl())
	if err != nil {
		t.Logf("--> FATAL")
		t.Fatal(err)
	}

	_, err = conn.Write([]string{
		"DROP TABLE IF EXISTS " + testTableName() + "",
		"CREATE TABLE " + testTableName() + " (id integer, nanos integer, length double, name text)",
	})
	if err != nil {
		t.Logf("--> CREATE TABLE FAILED %v", err)
		t.Fatal(err)
	}

	type thing struct {
		id     int64
		nanos  int64
		length float64
		name   string
	}

	now := time.Now().UnixNano()
	makeLen := func(n int64) float64 {
		return float64(n)/10000.0 + 0.45
	}
	toInsert := []*thing{
		{id: 1, nanos: now + 1, length: makeLen(now) + 0.1, name: "aaa"},
		{id: 2, nanos: now + 2, length: makeLen(now) + 0.2, name: "bbb"},
		{id: 3, nanos: now + 3, length: makeLen(now) + 0.3, name: "ccc"},
		{id: 4, nanos: now + 4, length: makeLen(now) + 0.4, name: "ddd"},
	}

	t.Logf("trying Write INSERT")
	insert := "INSERT INTO " + testTableName() + " (id, nanos, length, name) VALUES ( ?, ?, ?, ? )"
	s := make([]*Statement, 0)
	for _, ti := range toInsert {
		s = append(s, NewStatement(insert, ti.id, ti.nanos, ti.length, ti.name))
	}
	_, err = conn.WriteStmt(context.Background(), s...)
	if err != nil {
		t.Logf("--> INSERT FAILED %v", err)
		t.Fatal(err)
	}

	qrs, err := conn.QueryStmt(
		context.Background(),
		NewStatement("SELECT id, nanos, length, name FROM "+testTableName()))
	if err != nil {
		t.Logf("--> QUERY FAILED %v", err)
		t.Fatal(err)
	}
	if len(qrs) != 1 {
		t.Fatal("--> QUERY FAILED expected 1 result, got ", len(qrs))
	}
	qr := qrs[0]

	ret := make([]*thing, 0)
	for qr.Next() {
		s := &thing{}
		err = qr.Scan(&s.id, &s.nanos, &s.length, &s.name)
		if err != nil {
			t.Logf("--> SCAN FAILED %v", err)
			t.Fatal(err)
		}
		ret = append(ret, s)
	}
	if len(ret) != len(toInsert) {
		t.Fatal(fmt.Sprintf("--> QUERY FAILED expected %d things, got %d", len(toInsert), len(ret)))
	}
	for _, r := range ret {
		fmt.Println(r.id, r.nanos, fmt.Sprintf("%.3f", r.length), r.name)
	}
	for i, ti := range toInsert {
		if !reflect.DeepEqual(ti, ret[i]) {
			t.Fatal(fmt.Sprintf("--> expected equal %#v and %#v", ti, ret[i]))
		}
	}
=======
	t.Cleanup(func() {
		ctx, cancel := context.WithTimeout(context.Background(), time.Second*30)
		defer cancel()

		wr, err := globalConnection.WriteOneContext(ctx, "DROP TABLE "+testTableName())
		if err != nil {
			t.Errorf("dropping table: %s - %s", err.Error(), wr.Err.Error())
		}
	})

	t.Run("DROP", func(t *testing.T) {
		tableName := RandStringBytes(8)
		_, err := globalConnection.WriteParameterized(
			[]gorqlite.ParameterizedStatement{
				{
					Query: fmt.Sprintf("CREATE TABLE %s (id integer, name text)", tableName),
				},
				{
					Query: fmt.Sprintf("DROP TABLE IF EXISTS %s", tableName),
				},
			},
		)
		if err != nil {
			t.Errorf("failed during dropping & creating table: %s", err.Error())
		}
	})

	t.Run("INSERT", func(t *testing.T) {
		results, err := globalConnection.WriteParameterized(
			[]gorqlite.ParameterizedStatement{
				{
					Query:     fmt.Sprintf("INSERT INTO %s (id, name) VALUES (?, ?)", testTableName()),
					Arguments: []interface{}{1, "aaa bbb ccc"},
				},
				{
					Query:     fmt.Sprintf("INSERT INTO %s (id, name) VALUES (?, ?)", testTableName()),
					Arguments: []interface{}{1, "aaa bbb ccc"},
				},
				{
					Query:     fmt.Sprintf("INSERT INTO %s (id, name) VALUES (?, ?)", testTableName()),
					Arguments: []interface{}{1, "aaa bbb ccc"},
				},
				{
					Query:     fmt.Sprintf("INSERT INTO %s (id, name) VALUES (?, ?)", testTableName()),
					Arguments: []interface{}{1, "aaa bbb ccc"},
				},
			},
		)
		if err != nil {
			t.Errorf("writing multiple parameterized queries: %s", err.Error())
		}

		if len(results) != 4 {
			t.Errorf("expected 4 results, got %d", len(results))
		}
	})
>>>>>>> ec5e524a
}<|MERGE_RESOLUTION|>--- conflicted
+++ resolved
@@ -1,20 +1,12 @@
-package gorqlite_test
+package gorqlite
 
 import (
 	"context"
 	"fmt"
-<<<<<<< HEAD
 	"reflect"
 	"testing"
 	"time"
 )
-=======
-	"testing"
-	"time"
->>>>>>> ec5e524a
-
-	"github.com/rqlite/gorqlite"
-)
 
 func TestWriteOne(t *testing.T) {
 	ctx, cancel := context.WithTimeout(context.Background(), time.Second*30)
@@ -175,7 +167,7 @@
 
 	t.Run("CTHULHU (should fail, bad SQL)", func(t *testing.T) {
 		_, err := globalConnection.WriteOneParameterized(
-			gorqlite.ParameterizedStatement{
+			ParameterizedStatement{
 				Query: "CTHULHU",
 			},
 		)
@@ -186,7 +178,7 @@
 
 	t.Run("CREATE", func(t *testing.T) {
 		_, err := globalConnection.WriteOneParameterized(
-			gorqlite.ParameterizedStatement{
+			ParameterizedStatement{
 				Query: fmt.Sprintf("CREATE TABLE IF NOT EXISTS %s (id integer, name text)", testTableName()),
 			},
 		)
@@ -197,7 +189,7 @@
 
 	t.Run("INSERT", func(t *testing.T) {
 		wr, err := globalConnection.WriteOneParameterized(
-			gorqlite.ParameterizedStatement{
+			ParameterizedStatement{
 				Query: fmt.Sprintf("INSERT INTO %s (id, name) VALUES ( 1, 'aaa bbb ccc' )", testTableName()),
 			},
 		)
@@ -213,7 +205,7 @@
 
 func TestQueueOneParameterized(t *testing.T) {
 	_, err := globalConnection.QueueOneParameterized(
-		gorqlite.ParameterizedStatement{
+		ParameterizedStatement{
 			Query: fmt.Sprintf("CREATE TABLE IF NOT EXISTS %s (id integer, name text)", testTableName()),
 		},
 	)
@@ -223,7 +215,7 @@
 
 	t.Cleanup(func() {
 		_, err := globalConnection.QueueOneParameterized(
-			gorqlite.ParameterizedStatement{
+			ParameterizedStatement{
 				Query: fmt.Sprintf("DROP TABLE %s", testTableName()),
 			},
 		)
@@ -233,7 +225,7 @@
 	})
 
 	t.Run("QueryOneParameterized INSERT", func(t *testing.T) {
-		seq, err := globalConnection.QueueOneParameterized(gorqlite.ParameterizedStatement{
+		seq, err := globalConnection.QueueOneParameterized(ParameterizedStatement{
 			Query: fmt.Sprintf("INSERT INTO %s (id, name) VALUES ( 1, 'aaa bbb ccc' )", testTableName()),
 		})
 		if err != nil {
@@ -303,7 +295,62 @@
 		t.Fatalf("creating table: %s - %s", err.Error(), wr.Err.Error())
 	}
 
-<<<<<<< HEAD
+	t.Cleanup(func() {
+		ctx, cancel := context.WithTimeout(context.Background(), time.Second*30)
+		defer cancel()
+
+		wr, err := globalConnection.WriteOneContext(ctx, "DROP TABLE "+testTableName())
+		if err != nil {
+			t.Errorf("dropping table: %s - %s", err.Error(), wr.Err.Error())
+		}
+	})
+
+	t.Run("DROP", func(t *testing.T) {
+		tableName := RandStringBytes(8)
+		_, err := globalConnection.WriteParameterized(
+			[]ParameterizedStatement{
+				{
+					Query: fmt.Sprintf("CREATE TABLE %s (id integer, name text)", tableName),
+				},
+				{
+					Query: fmt.Sprintf("DROP TABLE IF EXISTS %s", tableName),
+				},
+			},
+		)
+		if err != nil {
+			t.Errorf("failed during dropping & creating table: %s", err.Error())
+		}
+	})
+
+	t.Run("INSERT", func(t *testing.T) {
+		results, err := globalConnection.WriteParameterized(
+			[]ParameterizedStatement{
+				{
+					Query:     fmt.Sprintf("INSERT INTO %s (id, name) VALUES (?, ?)", testTableName()),
+					Arguments: []interface{}{1, "aaa bbb ccc"},
+				},
+				{
+					Query:     fmt.Sprintf("INSERT INTO %s (id, name) VALUES (?, ?)", testTableName()),
+					Arguments: []interface{}{1, "aaa bbb ccc"},
+				},
+				{
+					Query:     fmt.Sprintf("INSERT INTO %s (id, name) VALUES (?, ?)", testTableName()),
+					Arguments: []interface{}{1, "aaa bbb ccc"},
+				},
+				{
+					Query:     fmt.Sprintf("INSERT INTO %s (id, name) VALUES (?, ?)", testTableName()),
+					Arguments: []interface{}{1, "aaa bbb ccc"},
+				},
+			},
+		)
+		if err != nil {
+			t.Errorf("writing multiple parameterized queries: %s", err.Error())
+		}
+
+		if len(results) != 4 {
+			t.Errorf("expected 4 results, got %d", len(results))
+		}
+	})
 }
 
 func TestWrites(t *testing.T) {
@@ -429,62 +476,4 @@
 			t.Fatal(fmt.Sprintf("--> expected equal %#v and %#v", ti, ret[i]))
 		}
 	}
-=======
-	t.Cleanup(func() {
-		ctx, cancel := context.WithTimeout(context.Background(), time.Second*30)
-		defer cancel()
-
-		wr, err := globalConnection.WriteOneContext(ctx, "DROP TABLE "+testTableName())
-		if err != nil {
-			t.Errorf("dropping table: %s - %s", err.Error(), wr.Err.Error())
-		}
-	})
-
-	t.Run("DROP", func(t *testing.T) {
-		tableName := RandStringBytes(8)
-		_, err := globalConnection.WriteParameterized(
-			[]gorqlite.ParameterizedStatement{
-				{
-					Query: fmt.Sprintf("CREATE TABLE %s (id integer, name text)", tableName),
-				},
-				{
-					Query: fmt.Sprintf("DROP TABLE IF EXISTS %s", tableName),
-				},
-			},
-		)
-		if err != nil {
-			t.Errorf("failed during dropping & creating table: %s", err.Error())
-		}
-	})
-
-	t.Run("INSERT", func(t *testing.T) {
-		results, err := globalConnection.WriteParameterized(
-			[]gorqlite.ParameterizedStatement{
-				{
-					Query:     fmt.Sprintf("INSERT INTO %s (id, name) VALUES (?, ?)", testTableName()),
-					Arguments: []interface{}{1, "aaa bbb ccc"},
-				},
-				{
-					Query:     fmt.Sprintf("INSERT INTO %s (id, name) VALUES (?, ?)", testTableName()),
-					Arguments: []interface{}{1, "aaa bbb ccc"},
-				},
-				{
-					Query:     fmt.Sprintf("INSERT INTO %s (id, name) VALUES (?, ?)", testTableName()),
-					Arguments: []interface{}{1, "aaa bbb ccc"},
-				},
-				{
-					Query:     fmt.Sprintf("INSERT INTO %s (id, name) VALUES (?, ?)", testTableName()),
-					Arguments: []interface{}{1, "aaa bbb ccc"},
-				},
-			},
-		)
-		if err != nil {
-			t.Errorf("writing multiple parameterized queries: %s", err.Error())
-		}
-
-		if len(results) != 4 {
-			t.Errorf("expected 4 results, got %d", len(results))
-		}
-	})
->>>>>>> ec5e524a
 }