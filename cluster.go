--- conflicted
+++ resolved
@@ -166,141 +166,24 @@
 
  * *****************************************************************/
 
-<<<<<<< HEAD
-func (conn *Connection) processClusterInfoBody(responseBody []byte, rc *rqliteCluster) (err error) {
-	sections := make(map[string]interface{})
-	err = json.Unmarshal(responseBody, &sections)
-	if err != nil {
-		return err
-	}
-
-	sMap := sections["store"].(map[string]interface{})
-	leaderMap, ok := sMap["leader"].(map[string]interface{})
-	var leaderRaftAddr string
-	if ok {
-		leaderRaftAddr = leaderMap["node_id"].(string)
-	} else {
-		leaderRaftAddr = sMap["leader"].(string)
-	}
-	trace("%s: leader from store section is %s", conn.ID, leaderRaftAddr)
-
-	var clusterApiPort string
-	if cMap, ok := sections["cluster"].(map[string]interface{}); ok {
-		if parts := strings.Split(fmt.Sprint(cMap["api_addr"]), ":"); len(parts) > 1 {
-			clusterApiPort = parts[1]
-		}
-	}
-	if clusterApiPort == "" {
-		return fmt.Errorf("should not happen - could not find cluster API port info")
-	}
-
-	if lAddr, ok := leaderMap["addr"].(string); ok {
-		parts := strings.Split(lAddr, ":")
-		rc.leader = peer{parts[0], clusterApiPort}
-	} else {
-		// In 5.x and earlier, "metadata" is available
-		// leader in this case is the RAFT address
-		// we want the HTTP address, so we'll use this as
-		// a key as we sift through APIPeers
-		apiPeers, ok := sMap["metadata"].(map[string]interface{})
-		if !ok {
-			apiPeers = map[string]interface{}{}
-		}
-
-		if apiAddrMap, ok := apiPeers[leaderRaftAddr]; ok {
-			if _httpAddr, ok := apiAddrMap.(map[string]interface{}); ok {
-				if peerHttp, ok := _httpAddr["api_addr"]; ok {
-					parts := strings.Split(peerHttp.(string), ":")
-					rc.leader = peer{parts[0], parts[1]}
-				}
-			}
-		}
-	}
-
-	if nodes, ok := sMap["nodes"].([]interface{}); ok {
-		for i := range nodes {
-			if n, ok := nodes[i].(map[string]interface{}); ok {
-				if fmt.Sprint(n["id"]) == leaderRaftAddr {
-					continue
-				}
-				parts := strings.Split(fmt.Sprint(n["addr"]), ":")
-				rc.otherPeers = append(rc.otherPeers, peer{parts[0], clusterApiPort})
-			}
-		}
-	}
-
-	return nil
-}
-
-func (conn *Connection) updateClusterInfo(ctx context.Context) error {
-=======
-func (conn *Connection) updateClusterInfo() (err error) {
->>>>>>> 93910f07
+func (conn *Connection) updateClusterInfo(ctx context.Context) (err error) {
 	trace("%s: updateClusterInfo() called", conn.ID)
 
 	// start with a fresh new cluster
 	var rc rqliteCluster
 	rc.conn = conn
 
-<<<<<<< HEAD
-	responseBody, err := conn.rqliteApiGet(ctx, api_STATUS)
-=======
 	// nodes/ API is available in 6.0+
 	trace("getting leader from /nodes")
-	responseBody, err := conn.rqliteApiGet(api_NODES)
->>>>>>> 93910f07
+	responseBody, err := conn.rqliteApiGet(ctx, api_NODES)
 	if err != nil {
 		// return errors.New("could not determine leader from API nodes call")
 		return fmt.Errorf("could not determine leader from API nodes call: %v", err.Error())
 	}
 	trace("%s: updateClusterInfo() back from api call OK", conn.ID)
 
-<<<<<<< HEAD
-	if err = conn.processClusterInfoBody(responseBody, &rc); err != nil {
-		return err
-	}
-
-	if rc.leader.hostname == "" {
-		// nodes/ API is available in 6.0+
-		trace("getting leader from metadata failed, trying nodes/")
-		responseBody, err := conn.rqliteApiGet(ctx, api_NODES)
-		if err != nil {
-			// return errors.New("could not determine leader from API nodes call")
-			return fmt.Errorf("could not determine leader from API nodes call: %v", err.Error())
-		}
-		trace("%s: updateClusterInfo() back from api call OK", conn.ID)
-
-		nodes := make(map[string]struct {
-			APIAddr   string `json:"api_addr,omitempty"`
-			Addr      string `json:"addr,omitempty"`
-			Reachable bool   `json:"reachable,omitempty"`
-			Leader    bool   `json:"leader"`
-		})
-		err = json.Unmarshal(responseBody, &nodes)
-		if err != nil {
-			return errors.New("could not unmarshal nodes/ response")
-		}
-
-		for _, v := range nodes {
-			if v.Leader {
-				u, err := url.Parse(v.APIAddr)
-				if err != nil {
-					return errors.New("could not parse API address")
-				}
-				trace("nodes/ indicates %s as API Addr", u.String())
-				var host, port string
-				if host, port, err = net.SplitHostPort(u.Host); err != nil {
-					return fmt.Errorf("could not split host: %s", err)
-				}
-				rc.leader = peer{host, port}
-			}
-		}
-	} else {
-		trace("leader successfully determined using metadata")
-=======
 	if err = conn.processNodeInfoBody(responseBody, &rc); err != nil {
 		return
->>>>>>> 93910f07
 	}
 
 	// dump to trace
