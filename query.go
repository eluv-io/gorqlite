package gorqlite

import (
<<<<<<< HEAD
	"bytes"
=======
>>>>>>> ec5e524a
	"context"
	"encoding/json"
	"errors"
	"fmt"
	"strconv"
	"strings"
	"time"
)

// NullString represents a string that may be null.
type NullString struct {
	String string
	Valid  bool // Valid is true if String is not NULL
}

// NullInt64 represents an int64 that may be null.
type NullInt64 struct {
	Int64 int64
	Valid bool // Valid is true if Int64 is not NULL
}

// NullInt32 represents an int32 that may be null.
type NullInt32 struct {
	Int32 int32
	Valid bool // Valid is true if Int32 is not NULL
}

// NullInt16 represents an int16 that may be null.
type NullInt16 struct {
	Int16 int16
	Valid bool // Valid is true if Int16 is not NULL
}

// NullFloat64 represents a float64 that may be null.
type NullFloat64 struct {
	Float64 float64
	Valid   bool // Valid is true if Float64 is not NULL
}

// NullBool represents a bool that may be null.
type NullBool struct {
	Bool  bool
	Valid bool // Valid is true if Bool is not NULL
}

// NullTime represents a time.Time that may be null.
type NullTime struct {
	Time  time.Time
	Valid bool // Valid is true if Time is not NULL
}

/* *****************************************************************

   method: Connection.Query()

	This is the JSON we get back:

{
    "results": [
        {
            "columns": [
                "id",
                "name"
            ],
            "types": [
                "integer",
                "text"
            ],
            "values": [
                [
                    1,
                    "fiona"
                ],
                [
                    2,
                    "sinead"
                ]
            ],
            "time": 0.0150043
        }
    ],
    "time": 0.0220043
}

	or

{
    "results": [
        {
            "columns": [
                "id",
                "name"
            ],
            "types": [
                "number",
                "text"
            ],
            "values": [
                [
                    null,
                    "Hulk"
                ]
            ],
            "time": 4.8958e-05
        },
        {
            "columns": [
                "id",
                "name"
            ],
            "types": [
                "number",
                "text"
            ],
            "time": 1.8460000000000003e-05
        }
    ],
    "time": 0.000134776
}

	or

{
    "results": [
        {
            "error": "near \"nonsense\": syntax error"
        }
    ],
    "time": 2.478862
}

 * *****************************************************************/

<<<<<<< HEAD
// QueryOne is a convenience method that wraps Query() into a single-statement method.
func (conn *Connection) QueryOne(sqlStatement string) (qr QueryResult, err error) {
	if conn.hasBeenClosed {
		qr.Err = errClosed
		return qr, errClosed
	}
	qra, err := conn.Query([]string{sqlStatement})
	return qra[0], err
}

/*
Query is used to perform SELECT operations in the database.

It takes an array of SQL statements and executes them in a single transaction,
returning an array of QueryResult vars.
*/
func (conn *Connection) Query(sqlStatements []string) (results []QueryResult, err error) {
	jStatements, err := json.Marshal(sqlStatements)
	if err != nil {
		return nil, err
	}
	return conn.query(context.Background(), jStatements)
}

func (conn *Connection) QueryStmt(ctx context.Context, sqlStatements ...*Statement) (results []QueryResult, err error) {
	jStatements, err := json.Marshal(sqlStatements)
	if err != nil {
		return nil, err
	}
	return conn.query(ctx, jStatements)
}

func (conn *Connection) query(ctx context.Context, sqlStatements []byte) (results []QueryResult, err error) {
=======
// QueryOne wraps Query into a single-statement method.
//
// QueryOne uses context.Background() internally; to specify the context, use QueryOneContext.
func (conn *Connection) QueryOne(sqlStatement string) (qr QueryResult, err error) {
	sqlStatements := make([]string, 0)
	sqlStatements = append(sqlStatements, sqlStatement)

	qra, err := conn.Query(sqlStatements)
	return qra[0], err
}

// QueryOneContext wraps Query into a single-statement method.
func (conn *Connection) QueryOneContext(ctx context.Context, sqlStatement string) (qr QueryResult, err error) {
	sqlStatements := make([]string, 0)
	sqlStatements = append(sqlStatements, sqlStatement)

	qra, err := conn.QueryContext(ctx, sqlStatements)
	return qra[0], err
}

// QueryOneParameterized wraps QueryParameterized into a single-statement method.
//
// QueryOneParameterized uses context.Background() internally;
// to specify the context, use QueryOneParameterizedContext.
func (conn *Connection) QueryOneParameterized(statement ParameterizedStatement) (qr QueryResult, err error) {
	qra, err := conn.QueryParameterized([]ParameterizedStatement{statement})
	return qra[0], err
}

// QueryOneParameterizedContext wraps QueryParameterizedContext into a single-statement method.
func (conn *Connection) QueryOneParameterizedContext(ctx context.Context, statement ParameterizedStatement) (qr QueryResult, err error) {
	qra, err := conn.QueryParameterizedContext(ctx, []ParameterizedStatement{statement})
	return qra[0], err
}

// Query is used to perform SELECT operations in the database. It takes an array of SQL statements and
// executes them in a single transaction, returning an array of QueryResult.
//
// Query uses context.Background() internally; to specify the context, use QueryContext.
func (conn *Connection) Query(sqlStatements []string) (results []QueryResult, err error) {
	return conn.QueryContext(context.Background(), sqlStatements)
}

// QueryContext is used to perform SELECT operations in the database. It takes an array of SQL statements and
// executes them in a single transaction, returning an array of QueryResult.
func (conn *Connection) QueryContext(ctx context.Context, sqlStatements []string) (results []QueryResult, err error) {
	parameterizedStatements := make([]ParameterizedStatement, 0, len(sqlStatements))
	for _, sqlStatement := range sqlStatements {
		parameterizedStatements = append(parameterizedStatements, ParameterizedStatement{
			Query: sqlStatement,
		})
	}

	return conn.QueryParameterizedContext(ctx, parameterizedStatements)
}

// QueryParameterized is used to perform SELECT operations in the database.
//
// It takes an array of parameterized SQL statements and executes them in a single transaction,
// returning an array of QueryResult vars.
//
// QueryParameterized uses context.Background() internally; to specify the context, use QueryParameterizedContext.
func (conn *Connection) QueryParameterized(sqlStatements []ParameterizedStatement) (results []QueryResult, err error) {
	return conn.QueryParameterizedContext(context.Background(), sqlStatements)
}

// QueryParameterizedContext is used to perform SELECT operations in the database.
//
// It takes an array of parameterized SQL statements and executes them in a single transaction,
// returning an array of QueryResult vars.
func (conn *Connection) QueryParameterizedContext(ctx context.Context, sqlStatements []ParameterizedStatement) (results []QueryResult, err error) {
>>>>>>> ec5e524a
	results = make([]QueryResult, 0)

	if conn.hasBeenClosed {
		var errResult QueryResult
		errResult.Err = ErrClosed
		results = append(results, errResult)
		return results, ErrClosed
	}

	trace("%s: Query() for %d statements", conn.ID, len(sqlStatements))

	// if we get an error POSTing, that's a showstopper
	response, err := conn.rqliteApiPost(ctx, api_QUERY, sqlStatements)
	if err != nil {
		trace("%s: rqliteApiCall() ERROR: %s", conn.ID, err.Error())
		var errResult QueryResult
		errResult.Err = err
		results = append(results, errResult)
		return results, err
	}
	trace("%s: rqliteApiCall() OK", conn.ID)

	// if we get an error Unmarshaling, that's a showstopper
	var sections map[string]interface{}
	dec := json.NewDecoder(bytes.NewReader(response))
	dec.UseNumber()
	err = dec.Decode(&sections)
	if err != nil {
		trace("%s: json.Unmarshal() ERROR: %s", conn.ID, err.Error())
		var errResult QueryResult
		errResult.Err = err
		results = append(results, errResult)
		return results, err
	}

	// if we got an error from the api, that's a showstopper
	if errMsg, ok := sections["error"].(string); ok && errMsg != "" {
		trace("%s: api ERROR: %s", conn.ID, errMsg)
		var errResult QueryResult
		errResult.Err = fmt.Errorf("%s", errMsg)
		results = append(results, errResult)
		return results, errResult.Err
	}

	// at this point, we have a "results" section and
	// a "time" section.  we can ignore the latter.

	resultsArray := sections["results"].([]interface{})
	trace("%s: I have %d result(s) to parse", conn.ID, len(resultsArray))

	numStatementErrors := 0
	for n, r := range resultsArray {
		trace("%s: parsing result %d", conn.ID, n)
		var thisQR QueryResult
		thisQR.conn = conn

		// r is a hash with columns, types, values, and time
		thisResult := r.(map[string]interface{})

		// did we get an error?
		_, ok := thisResult["error"]
		if ok {
			trace("%s: have an error on this result: %s", conn.ID, thisResult["error"].(string))
			thisQR.Err = errors.New(thisResult["error"].(string))
			results = append(results, thisQR)
			numStatementErrors++
			continue
		}

		// time is a float64 (could be nil)
		_, ok = thisResult["time"]
		if ok {
			thisQR.Timing = decodeNumber(thisResult["time"]).(float64)
		}

		// column & type are an array of strings
		c := thisResult["columns"].([]interface{})
		t := thisResult["types"].([]interface{})
		for i := 0; i < len(c); i++ {
			thisQR.columns = append(thisQR.columns, c[i].(string))
			thisQR.types = append(thisQR.types, t[i].(string))
		}

		// and values are an array of arrays
		if thisResult["values"] != nil {
			values := thisResult["values"].([]interface{})
			for i, v := range values {
				switch vs := v.(type) {
				case []interface{}:
					for j, n := range vs {
						vs[j] = decodeNumber(n)
					}
					values[i] = vs
				}
			}
			thisQR.values = values
		} else {
			trace("%s: fyi, no values this query", conn.ID)
		}

		thisQR.rowNumber = -1

		trace("%s: this result (#col,time) %d %f", conn.ID, len(thisQR.columns), thisQR.Timing)
		results = append(results, thisQR)
	}

	trace("%s: finished parsing, returning %d results", conn.ID, len(results))

	if numStatementErrors > 0 {
		return results, fmt.Errorf("there were %d statement errors", numStatementErrors)
	}

	return results, nil
}

func decodeNumber(x interface{}) interface{} {
	var nb json.Number

	switch ret := x.(type) {
	case int64:
		return ret
	case float64:
		return ret
	case json.Number:
		// handled below
		nb = ret
	default:
		return x
	}
	i64, err := nb.Int64()
	if err == nil {
		return i64
	}
	f64, _ := nb.Float64()
	return f64
}

/* *****************************************************************

   type: QueryResult

 * *****************************************************************/

<<<<<<< HEAD
/*
A QueryResult type holds the results of a call to Query().  You could think of it as a rowset.

So if you were to query:

	SELECT id, name FROM some_table;

then a QueryResult would hold any errors from that query, a list of columns and types, and the actual row values.

Query() returns an array of QueryResult vars, while QueryOne() returns a single variable.
*/
=======
// QueryResult holds the results of a call to Query().  You could think of it as a rowset.
//
// So if you were to query:
//
//	SELECT id, name FROM some_table;
//
// then a QueryResult would hold any errors from that query, a list of columns and types, and the actual row values.
//
// Query() returns an array of QueryResult vars, while QueryOne() returns a single variable.
>>>>>>> ec5e524a
type QueryResult struct {
	conn      *Connection
	Err       error
	columns   []string
	types     []string
	Timing    float64
	values    []interface{}
	rowNumber int64
}

// these are done as getters rather than as public
// variables to prevent monkey business by the user
// that would put us in an inconsistent state

/* *****************************************************************

   method: QueryResult.Columns()

 * *****************************************************************/

// Columns returns a list of the column names for this QueryResult.
func (qr *QueryResult) Columns() []string {
	return qr.columns
}

/* *****************************************************************

   method: QueryResult.Map()

 * *****************************************************************/

// Map returns the current row (as advanced by Next()) as a map[string]interface{}.
//
// The key is a string corresponding to a column name.
// The value is the corresponding column.
//
// Note that only json values are supported, so you will need to type the interface{} accordingly.
func (qr *QueryResult) Map() (map[string]interface{}, error) {
	trace("%s: Map() called for row %d", qr.conn.ID, qr.rowNumber)
	ans := make(map[string]interface{})

	if qr.rowNumber == -1 {
		return ans, errors.New("you need to Next() before you Map(), sorry, it's complicated")
	}

	thisRowValues := qr.values[qr.rowNumber].([]interface{})
	for i := 0; i < len(qr.columns); i++ {
		// - creating a table with column 'ts DATETIME DEFAULT CURRENT_TIMESTAMP'
		//   makes it be always nil (affinity is NUMERIC - see: https://www.sqlite.org/datatype3.html)
		// - using 'ts INT_DATETIME DEFAULT CURRENT_TIMESTAMP' makes it work...
		// This used to work though - see comment in TestQueries
		if strings.Contains(qr.types[i], "date") || strings.Contains(qr.types[i], "time") {
			//case "date", "datetime":
			if thisRowValues[i] != nil {
				t, err := toTime(thisRowValues[i])
				if err != nil {
					return ans, err
				}
				ans[qr.columns[i]] = t
			} else {
				ans[qr.columns[i]] = nil
			}
		} else {
			ans[qr.columns[i]] = thisRowValues[i]
		}
	}

	return ans, nil
}

/* *****************************************************************

	method: QueryResult.Next()

 * *****************************************************************/

// Next positions the QueryResult result pointer so that Scan() or Map() is ready.
//
// You should call Next() first, but gorqlite will fix it if you call Map() or Scan() before
// the initial Next().
//
// A common idiom:
//
//	rows := conn.Write(something)
//	for rows.Next() {
//	    // your Scan/Map and processing here.
//	}
func (qr *QueryResult) Next() bool {
	if qr.rowNumber >= int64(len(qr.values)-1) {
		return false
	}

	qr.rowNumber += 1
	return true
}

/* *****************************************************************

   method: QueryResult.NumRows()

 * *****************************************************************/

// NumRows returns the number of rows returned by the query.
func (qr *QueryResult) NumRows() int64 {
	return int64(len(qr.values))
}

/* *****************************************************************

   method: QueryResult.RowNumber()

 * *****************************************************************/

// RowNumber returns the current row number as Next() iterates through the result's rows.
func (qr *QueryResult) RowNumber() int64 {
	return qr.rowNumber
}

func toTime(src interface{}) (time.Time, error) {
	switch src := src.(type) {
	case string:
		const layout = "2006-01-02 15:04:05"
		if t, err := time.Parse(layout, src); err == nil {
			return t, nil
		}
		return time.Parse(time.RFC3339, src)
	case float64:
		return time.Unix(int64(src), 0), nil
	case int64:
		return time.Unix(src, 0), nil
	}
	return time.Time{}, fmt.Errorf("invalid time type:%T val:%v", src, src)
}

/* *****************************************************************

   method: QueryResult.Scan()

 * *****************************************************************/

<<<<<<< HEAD
/*
Scan takes a list of pointers and then updates them to reflect the current row's data.

Note that only the following data types are used, and they
are a subset of the types JSON uses:

	time: conversion to time occurs depending on the type of source
		string:
			- parse with layout = "2006-01-02 15:04:05"
			- parse as time.RFC3339
		float64, int64: time.Unix(src, 0)
	bool: for boolean
	float64: for JSON numbers,
	int: as extension of float64 or after conversion from a source string,
	int64: as an extension of float64 or after conversion from a source string,
	string: for JSON strings,
	nil: for JSON null

JSON arrays, and JSON objects are not supported since sqlite does not support them.
*/
=======
// Scan takes a list of pointers and then updates them to reflect the current row's data.
//
// Note that only the following data types are used, and they
// are a subset of the types JSON uses:
//
//	string, for JSON strings
//	float64, for JSON numbers
//	int64, as a convenient extension
//	nil for JSON null
//
// booleans, JSON arrays, and JSON objects are not supported,
// since sqlite does not support them.
>>>>>>> ec5e524a
func (qr *QueryResult) Scan(dest ...interface{}) error {
	trace("%s: Scan() called for %d vars", qr.conn.ID, len(dest))

	if qr.rowNumber == -1 {
		return errors.New("you need to Next() before you Scan(), sorry, it's complicated")
	}

	if len(dest) != len(qr.columns) {
		return fmt.Errorf("expected %d columns but got %d vars", len(qr.columns), len(dest))
	}

	thisRowValues := qr.values[qr.rowNumber].([]interface{})
	for n, d := range dest {
		src := thisRowValues[n]
		switch d := d.(type) {
		case *time.Time:
			if src == nil {
				continue
			}
			t, err := toTime(src)
			if err != nil {
				return fmt.Errorf("%v: bad time col:(%d/%s) val:%v", err, n, qr.Columns()[n], src)
			}
			*d = t
		case *int:
			switch src := src.(type) {
			case float64:
				*d = int(src)
			case int64:
				*d = int(src)
			case string:
				i, err := strconv.Atoi(src)
				if err != nil {
					return err
				}
				*d = i
			case nil:
				trace("%s: skipping nil scan data for variable #%d (%s)", qr.conn.ID, n, qr.columns[n])
			default:
				return fmt.Errorf("invalid int col:%d type:%T val:%v", n, src, src)
			}
		case *bool:
			switch src := src.(type) {
			case bool:
				*d.(*bool) = bool(src)
			case string:
				b, err := strconv.ParseBool(src)
				if err != nil {
					return err
				}
				*d.(*bool) = b
			default:
				return fmt.Errorf("invalid int col:%d type:%T val:%v", n, src, src)
			}
		case *int64:
			switch src := src.(type) {
			case float64:
				*d = int64(src)
			case int64:
				*d = src
			case string:
				i, err := strconv.ParseInt(src, 10, 64)
				if err != nil {
					return err
				}
				*d = i
			case nil:
				trace("%s: skipping nil scan data for variable #%d (%s)", qr.conn.ID, n, qr.columns[n])
			default:
				return fmt.Errorf("invalid int64 col:%d type:%T val:%v", n, src, src)
			}
		case *float64:
			switch src := src.(type) {
			case float64:
<<<<<<< HEAD
				*d.(*float64) = src
			case int64:
				*d.(*float64) = float64(src)
=======
				*d = src
			case int64:
				*d = float64(src)
>>>>>>> ec5e524a
			case string:
				f, err := strconv.ParseFloat(src, 64)
				if err != nil {
					return err
				}
<<<<<<< HEAD
				*d.(*float64) = f
=======
				*d = f
			case nil:
				trace("%s: skipping nil scan data for variable #%d (%s)", qr.conn.ID, n, qr.columns[n])
>>>>>>> ec5e524a
			default:
				return fmt.Errorf("invalid float64 col:%d type:%T val:%v", n, src, src)
			}
		case *string:
			switch src := src.(type) {
			case string:
				*d = src
			case nil:
				trace("%s: skipping nil scan data for variable #%d (%s)", qr.conn.ID, n, qr.columns[n])
			default:
				return fmt.Errorf("invalid string col:%d type:%T val:%v", n, src, src)
			}
		case *bool:
			// Note: Rqlite does not support bool, but this is a loop from dest
			// meaning, the user might be targeting to a bool-type variable.
			// Per Go convention, and per strconv.ParseBool documentation, bool might be
			// coming from value of "1", "t", "T", "TRUE", "true", "True", for `true` and
			// "0", "f", "F", "FALSE", "false", "False" for `false`
			switch src := src.(type) {
			case float64:
				b, err := strconv.ParseBool(strconv.FormatFloat(src, 'g', -1, 64))
				if err != nil {
					return err
				}
				*d = b
			case int64:
				b, err := strconv.ParseBool(strconv.FormatInt(src, 10))
				if err != nil {
					return err
				}
				*d = b
			case string:
				b, err := strconv.ParseBool(src)
				if err != nil {
					return err
				}
				*d = b
			case nil:
				trace("%s: skipping nil scan data for variable #%d (%s)", qr.conn.ID, n, qr.columns[n])
			default:
				return fmt.Errorf("invalid bool col:%d type:%T val:%v", n, src, src)
			}
		case *[]byte:
			switch src := src.(type) {
			case []byte:
				*d = src
			case string:
				*d = []byte(src)
			default:
				return fmt.Errorf("invalid []byte col:%d type:%T val:%v", n, src, src)
			}
		case *NullString:
			switch src := src.(type) {
			case string:
				*d = NullString{Valid: true, String: src}
			case nil:
				*d = NullString{Valid: false}
			default:
				return fmt.Errorf("invalid string col:%d type:%T val:%v", n, src, src)
			}
		case *NullInt64:
			switch src := src.(type) {
			case float64:
				*d = NullInt64{Valid: true, Int64: int64(src)}
			case int64:
				*d = NullInt64{Valid: true, Int64: src}
			case string:
				i, err := strconv.ParseInt(src, 10, 64)
				if err != nil {
					return err
				}
				*d = NullInt64{Valid: true, Int64: i}
			case nil:
				*d = NullInt64{Valid: false}
			default:
				return fmt.Errorf("invalid int64 col:%d type:%T val:%v", n, src, src)
			}
		case *NullInt32:
			switch src := src.(type) {
			case float64:
				*d = NullInt32{Valid: true, Int32: int32(src)}
			case int64:
				*d = NullInt32{Valid: true, Int32: int32(src)}
			case string:
				i, err := strconv.ParseInt(src, 10, 32)
				if err != nil {
					return err
				}
				*d = NullInt32{Valid: true, Int32: int32(i)}
			case nil:
				*d = NullInt32{Valid: false}
			default:
				return fmt.Errorf("invalid int32 col:%d type:%T val:%v", n, src, src)
			}
		case *NullInt16:
			switch src := src.(type) {
			case float64:
				*d = NullInt16{Valid: true, Int16: int16(src)}
			case int64:
				*d = NullInt16{Valid: true, Int16: int16(src)}
			case string:
				i, err := strconv.ParseInt(src, 10, 16)
				if err != nil {
					return err
				}
				*d = NullInt16{Valid: true, Int16: int16(i)}
			case nil:
				*d = NullInt16{Valid: false}
			default:
				return fmt.Errorf("invalid int16 col:%d type:%T val:%v", n, src, src)
			}
		case *NullFloat64:
			switch src := src.(type) {
			case float64:
				*d = NullFloat64{Valid: true, Float64: src}
			case int64:
				*d = NullFloat64{Valid: true, Float64: float64(src)}
			case string:
				f, err := strconv.ParseFloat(src, 64)
				if err != nil {
					return err
				}
				*d = NullFloat64{Valid: true, Float64: f}
			case nil:
				*d = NullFloat64{Valid: false}
			default:
				return fmt.Errorf("invalid float64 col:%d type:%T val:%v", n, src, src)
			}
		case *NullBool:
			switch src := src.(type) {
			case float64:
				b, err := strconv.ParseBool(strconv.FormatFloat(src, 'g', -1, 64))
				if err != nil {
					return err
				}
				*d = NullBool{Valid: true, Bool: b}
			case int64:
				b, err := strconv.ParseBool(strconv.FormatInt(src, 10))
				if err != nil {
					return err
				}
				*d = NullBool{Valid: true, Bool: b}
			case string:
				b, err := strconv.ParseBool(src)
				if err != nil {
					return err
				}
				*d = NullBool{Valid: true, Bool: b}
			case nil:
				*d = NullBool{Valid: false}
			default:
				return fmt.Errorf("invalid bool col:%d type:%T val:%v", n, src, src)
			}
		case *NullTime:
			if src == nil {
				*d = NullTime{Valid: false}
			} else {
				t, err := toTime(src)
				if err != nil {
					return fmt.Errorf("%v: bad time col:(%d/%s) val:%v", err, n, qr.Columns()[n], src)
				}
				*d = NullTime{Valid: true, Time: t}
			}
		default:
			return fmt.Errorf("unknown destination type (%T) to scan into in variable #%d", d, n)
		}
	}

	return nil
}

/* *****************************************************************

   method: QueryResult.Types()

 * *****************************************************************/

// Types returns an array of the column's types.
//
// Note that sqlite will repeat the type you tell it, but in many cases, it's ignored.  So you can initialize a column as CHAR(3) but it's really TEXT.  See https://www.sqlite.org/datatype3.html
//
// This info may additionally conflict with the reality that your data is being JSON encoded/decoded.
func (qr *QueryResult) Types() []string {
	return qr.types
}<|MERGE_RESOLUTION|>--- conflicted
+++ resolved
@@ -1,10 +1,7 @@
 package gorqlite
 
 import (
-<<<<<<< HEAD
 	"bytes"
-=======
->>>>>>> ec5e524a
 	"context"
 	"encoding/json"
 	"errors"
@@ -138,41 +135,10 @@
 
  * *****************************************************************/
 
-<<<<<<< HEAD
-// QueryOne is a convenience method that wraps Query() into a single-statement method.
-func (conn *Connection) QueryOne(sqlStatement string) (qr QueryResult, err error) {
-	if conn.hasBeenClosed {
-		qr.Err = errClosed
-		return qr, errClosed
-	}
-	qra, err := conn.Query([]string{sqlStatement})
-	return qra[0], err
-}
-
-/*
-Query is used to perform SELECT operations in the database.
-
-It takes an array of SQL statements and executes them in a single transaction,
-returning an array of QueryResult vars.
-*/
-func (conn *Connection) Query(sqlStatements []string) (results []QueryResult, err error) {
-	jStatements, err := json.Marshal(sqlStatements)
-	if err != nil {
-		return nil, err
-	}
-	return conn.query(context.Background(), jStatements)
-}
-
 func (conn *Connection) QueryStmt(ctx context.Context, sqlStatements ...*Statement) (results []QueryResult, err error) {
-	jStatements, err := json.Marshal(sqlStatements)
-	if err != nil {
-		return nil, err
-	}
-	return conn.query(ctx, jStatements)
-}
-
-func (conn *Connection) query(ctx context.Context, sqlStatements []byte) (results []QueryResult, err error) {
-=======
+	return conn.QueryParameterizedContext(ctx, makeParameterizedStatements(sqlStatements))
+}
+
 // QueryOne wraps Query into a single-statement method.
 //
 // QueryOne uses context.Background() internally; to specify the context, use QueryOneContext.
@@ -244,7 +210,6 @@
 // It takes an array of parameterized SQL statements and executes them in a single transaction,
 // returning an array of QueryResult vars.
 func (conn *Connection) QueryParameterizedContext(ctx context.Context, sqlStatements []ParameterizedStatement) (results []QueryResult, err error) {
->>>>>>> ec5e524a
 	results = make([]QueryResult, 0)
 
 	if conn.hasBeenClosed {
@@ -388,19 +353,6 @@
 
  * *****************************************************************/
 
-<<<<<<< HEAD
-/*
-A QueryResult type holds the results of a call to Query().  You could think of it as a rowset.
-
-So if you were to query:
-
-	SELECT id, name FROM some_table;
-
-then a QueryResult would hold any errors from that query, a list of columns and types, and the actual row values.
-
-Query() returns an array of QueryResult vars, while QueryOne() returns a single variable.
-*/
-=======
 // QueryResult holds the results of a call to Query().  You could think of it as a rowset.
 //
 // So if you were to query:
@@ -410,7 +362,6 @@
 // then a QueryResult would hold any errors from that query, a list of columns and types, and the actual row values.
 //
 // Query() returns an array of QueryResult vars, while QueryOne() returns a single variable.
->>>>>>> ec5e524a
 type QueryResult struct {
 	conn      *Connection
 	Err       error
@@ -454,6 +405,9 @@
 
 	if qr.rowNumber == -1 {
 		return ans, errors.New("you need to Next() before you Map(), sorry, it's complicated")
+	}
+	if qr.rowNumber >= int64(len(qr.values)) {
+		return ans, nil
 	}
 
 	thisRowValues := qr.values[qr.rowNumber].([]interface{})
@@ -551,41 +505,24 @@
 
  * *****************************************************************/
 
-<<<<<<< HEAD
-/*
-Scan takes a list of pointers and then updates them to reflect the current row's data.
-
-Note that only the following data types are used, and they
-are a subset of the types JSON uses:
-
-	time: conversion to time occurs depending on the type of source
-		string:
-			- parse with layout = "2006-01-02 15:04:05"
-			- parse as time.RFC3339
-		float64, int64: time.Unix(src, 0)
-	bool: for boolean
-	float64: for JSON numbers,
-	int: as extension of float64 or after conversion from a source string,
-	int64: as an extension of float64 or after conversion from a source string,
-	string: for JSON strings,
-	nil: for JSON null
-
-JSON arrays, and JSON objects are not supported since sqlite does not support them.
-*/
-=======
 // Scan takes a list of pointers and then updates them to reflect the current row's data.
 //
 // Note that only the following data types are used, and they
 // are a subset of the types JSON uses:
 //
-//	string, for JSON strings
-//	float64, for JSON numbers
-//	int64, as a convenient extension
-//	nil for JSON null
-//
-// booleans, JSON arrays, and JSON objects are not supported,
-// since sqlite does not support them.
->>>>>>> ec5e524a
+//	time: conversion to time occurs depending on the type of source
+//		string:
+//			- parse with layout = "2006-01-02 15:04:05"
+//			- parse as time.RFC3339
+//		float64, int64: time.Unix(src, 0)
+//	bool: for boolean
+//	float64: for JSON numbers,
+//	int: as extension of float64 or after conversion from a source string,
+//	int64: as an extension of float64 or after conversion from a source string,
+//	string: for JSON strings,
+//	nil: for JSON null
+//
+// JSON arrays, and JSON objects are not supported since sqlite does not support them.
 func (qr *QueryResult) Scan(dest ...interface{}) error {
 	trace("%s: Scan() called for %d vars", qr.conn.ID, len(dest))
 
@@ -600,6 +537,10 @@
 	thisRowValues := qr.values[qr.rowNumber].([]interface{})
 	for n, d := range dest {
 		src := thisRowValues[n]
+		if src == nil {
+			trace("%s: skipping nil scan data for variable #%d (%s)", qr.conn.ID, n, qr.columns[n])
+			continue
+		}
 		switch d := d.(type) {
 		case *time.Time:
 			if src == nil {
@@ -627,19 +568,6 @@
 			default:
 				return fmt.Errorf("invalid int col:%d type:%T val:%v", n, src, src)
 			}
-		case *bool:
-			switch src := src.(type) {
-			case bool:
-				*d.(*bool) = bool(src)
-			case string:
-				b, err := strconv.ParseBool(src)
-				if err != nil {
-					return err
-				}
-				*d.(*bool) = b
-			default:
-				return fmt.Errorf("invalid int col:%d type:%T val:%v", n, src, src)
-			}
 		case *int64:
 			switch src := src.(type) {
 			case float64:
@@ -660,27 +588,17 @@
 		case *float64:
 			switch src := src.(type) {
 			case float64:
-<<<<<<< HEAD
-				*d.(*float64) = src
-			case int64:
-				*d.(*float64) = float64(src)
-=======
 				*d = src
 			case int64:
 				*d = float64(src)
->>>>>>> ec5e524a
 			case string:
 				f, err := strconv.ParseFloat(src, 64)
 				if err != nil {
 					return err
 				}
-<<<<<<< HEAD
-				*d.(*float64) = f
-=======
 				*d = f
 			case nil:
 				trace("%s: skipping nil scan data for variable #%d (%s)", qr.conn.ID, n, qr.columns[n])
->>>>>>> ec5e524a
 			default:
 				return fmt.Errorf("invalid float64 col:%d type:%T val:%v", n, src, src)
 			}
@@ -700,6 +618,8 @@
 			// coming from value of "1", "t", "T", "TRUE", "true", "True", for `true` and
 			// "0", "f", "F", "FALSE", "false", "False" for `false`
 			switch src := src.(type) {
+			case bool:
+				*d = src
 			case float64:
 				b, err := strconv.ParseBool(strconv.FormatFloat(src, 'g', -1, 64))
 				if err != nil {
