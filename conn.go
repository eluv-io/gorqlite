package gorqlite

/*
	this file contains some high-level Connection-oriented stuff
*/

/* *****************************************************************

   imports

 * *****************************************************************/

import (
	"errors"
	"fmt"
	"io"
	"net"
<<<<<<< HEAD
	"net/http"
=======
	"strconv"

>>>>>>> 589c83b5
	nurl "net/url"
	"strings"
	"time"
)

var errClosed = errors.New("gorqlite: connection is closed")
var traceOut io.Writer

// defaults to false.  This is used in trace() to quickly
// return if tracing is off, so that we don't do a perhaps
// expensive Sprintf() call only to send it to Discard

var wantsTrace bool

/* *****************************************************************

   type: Connection

 * *****************************************************************/

/*
	The connection abstraction.	 Note that since rqlite is stateless,
	there really is no "connection".  However, this type holds
	information such as the current leader, peers, connection
	string to build URLs, etc.

	Connections are assigned a "connection ID" which is a pseudo-UUID
	for connection identification in trace output only.  This helps
	sort out what's going on if you have multiple connections going
	at once.  It's generated using a non-standards-or-anything-else-compliant
	function that uses crypto/rand to generate 16 random bytes.

	Note that the Connection objection holds info on all peers, gathered
	at time of Open() from the node specified.
*/

type Connection struct {
	cluster rqliteCluster

	/*
	  name               type                default
	*/

	username          string           //   username or ""
	password          string           //   username or ""
	consistencyLevel  consistencyLevel //   WEAK
	wantsHTTPS        bool             //   false unless connection URL is https
	wantsTransactions bool             //   true unless user states otherwise

	// variables below this line need to be initialized in Open()

<<<<<<< HEAD
	timeout       int          //   10
	hasBeenClosed bool         //   false
	ID            string       //   generated in init()
	client        *http.Client //   user provided or nil
=======
	timeout       int    //   2
	hasBeenClosed bool   //   false
	ID            string //   generated in init()
>>>>>>> 589c83b5
}

var defaultTimeout = 2

/* *****************************************************************

   method: Connection.Close()

 * *****************************************************************/

func (conn *Connection) Close() {
	conn.hasBeenClosed = true
	trace("%s: %s", conn.ID, "closing connection")
}

func (conn *Connection) apiClient(get bool) *http.Client {
	ret := conn.client
	if ret == nil {
		ret = &http.Client{}
		if get {
			ret.Timeout = time.Duration(conn.timeout) * time.Second
		}
	}
	return ret
}

/* *****************************************************************

   method: Connection.ConsistencyLevel()

 * *****************************************************************/

func (conn *Connection) ConsistencyLevel() (string, error) {
	if conn.hasBeenClosed {
		return "", errClosed
	}
	return consistencyLevelNames[conn.consistencyLevel], nil
}

/* *****************************************************************

   method: Connection.Leader()

 * *****************************************************************/

func (conn *Connection) Leader() (string, error) {
	if conn.hasBeenClosed {
		return "", errClosed
	}
	trace("%s: Leader(), calling updateClusterInfo()", conn.ID)
	err := conn.updateClusterInfo()
	if err != nil {
		trace("%s: Leader() got error from updateClusterInfo(): %s", conn.ID, err.Error())
		return "", err
	} else {
		trace("%s: Leader(), updateClusterInfo() OK", conn.ID)
	}
	return conn.cluster.leader.String(), nil
}

/* *****************************************************************

   method: Connection.Peers()

 * *****************************************************************/

func (conn *Connection) Peers() ([]string, error) {
	if conn.hasBeenClosed {
		var ans []string
		return ans, errClosed
	}
	plist := make([]string, 0)

	trace("%s: Peers(), calling updateClusterInfo()", conn.ID)
	err := conn.updateClusterInfo()
	if err != nil {
		trace("%s: Peers() got error from updateClusterInfo(): %s", conn.ID, err.Error())
		return plist, err
	} else {
		trace("%s: Peers(), updateClusterInfo() OK", conn.ID)
	}
	plist = append(plist, conn.cluster.leader.String())
	for _, p := range conn.cluster.otherPeers {
		plist = append(plist, p.String())
	}
	return plist, nil
}

/* *****************************************************************

   method: Connection.SetConsistencyLevel()

 * *****************************************************************/

func (conn *Connection) SetConsistencyLevel(levelDesired string) error {
	if conn.hasBeenClosed {
		return errClosed
	}
	_, ok := consistencyLevels[levelDesired]
	if ok {
		conn.consistencyLevel = consistencyLevels[levelDesired]
		return nil
	}
	return errors.New(fmt.Sprintf("unknown consistency level: %s", levelDesired))
}

func (conn *Connection) SetExecutionWithTransaction(state bool) error {
	if conn.hasBeenClosed {
		return errClosed
	}
	conn.wantsTransactions = state
	return nil
}

/* *****************************************************************

   method: Connection.initConnection()

 * *****************************************************************/

/*
	initConnection takes the initial connection URL specified by
	the user, and parses it into a peer.  This peer is assumed to
	be the leader.  The next thing Open() does is updateClusterInfo()
	so the truth will be revealed soon enough.

	initConnection() does not talk to rqlite.  It only parses the
	connection URL and prepares the new connection for work.

	URL format:

		http[s]://${USER}:${PASSWORD}@${HOSTNAME}:${PORT}/db?[OPTIONS]

	Examples:

		https://mary:secret2@localhost:4001/db
		https://mary:secret2@server1.example.com:4001/db?level=none
		https://mary:secret2@server2.example.com:4001/db?level=weak
		https://mary:secret2@localhost:2265/db?level=strong?timeout=1

	to use default connection to localhost:4001 with no auth:
		http://
		https://

	guaranteed map fields - will be set to "" if not specified

		field name                  default if not specified

		username                    ""
		password                    ""
		hostname                    "localhost"
		port                        "4001"
		consistencyLevel            "weak"
		timeout						"2"
*/

func (conn *Connection) initConnection(url string) error {

	// do some sanity checks.  You know users.

	if len(url) < 7 {
		return errors.New("url specified is impossibly short")
	}

	if strings.HasPrefix(url, "http") == false {
		return errors.New("url does not start with 'http'")
	}

	u, err := nurl.Parse(url)
	if err != nil {
		return err
	}
	trace("%s: net.url.Parse() OK", conn.ID)

	if u.Scheme == "https" {
		conn.wantsHTTPS = true
	}

	// specs say Username() is always populated even if empty

	if u.User == nil {
		conn.username = ""
		conn.password = ""
	} else {
		// guaranteed, but could be empty which is ok
		conn.username = u.User.Username()

		// not guaranteed, so test if set
		pass, isset := u.User.Password()
		if isset {
			conn.password = pass
		} else {
			conn.password = ""
		}
	}

	if u.Host == "" {
		conn.cluster.leader.hostname = "localhost"
	} else {
		conn.cluster.leader.hostname = u.Host
	}

	if u.Host == "" {
		conn.cluster.leader.hostname = "localhost"
		conn.cluster.leader.port = "4001"
	} else {
		// SplitHostPort() should only return an error if there is no host port.
		// I think.
		h, p, err := net.SplitHostPort(u.Host)
		if err != nil {
			conn.cluster.leader.hostname = u.Host
		} else {
			conn.cluster.leader.hostname = h
			conn.cluster.leader.port = p
		}
	}

	// defaults
	conn.consistencyLevel = cl_WEAK
	conn.timeout = defaultTimeout
	conn.wantsTransactions = true

	if u.RawQuery != "" {
		q := u.Query()
		level := q.Get("level")
		switch level {
		case "", "weak":
		case "strong":
			conn.consistencyLevel = cl_STRONG
		case "none":
			conn.consistencyLevel = cl_NONE
		default:
			return errors.New("invalid level: " + level)
		}
		// timeout: default is set before initConnection is called
		ts := q.Get("timeout")
		if len(ts) > 0 {
			var ti int
			if ti, err = strconv.Atoi(ts); err != nil {
				return errors.New("invalid timeout: " + ts)
			}
			conn.timeout = ti
		}
	}

	trace("%s: parseDefaultPeer() is done:", conn.ID)
	if conn.wantsHTTPS == true {
		trace("%s:    %s -> %s", conn.ID, "wants https?", "yes")
	} else {
		trace("%s:    %s -> %s", conn.ID, "wants https?", "no")
	}
	trace("%s:    %s -> %s", conn.ID, "username", conn.username)
	trace("%s:    %s -> %s", conn.ID, "password", conn.password)
	trace("%s:    %s -> %s", conn.ID, "hostname", conn.cluster.leader.hostname)
	trace("%s:    %s -> %s", conn.ID, "port", conn.cluster.leader.port)
	trace("%s:    %s -> %s", conn.ID, "consistencyLevel", consistencyLevelNames[conn.consistencyLevel])
	trace("%s:    %s -> %v", conn.ID, "wantTransaction", conn.wantsTransactions)
	trace("%s:    %s -> %v", conn.ID, "timeout", conn.timeout)

	conn.cluster.conn = conn

	return nil
}<|MERGE_RESOLUTION|>--- conflicted
+++ resolved
@@ -15,13 +15,9 @@
 	"fmt"
 	"io"
 	"net"
-<<<<<<< HEAD
 	"net/http"
-=======
+	nurl "net/url"
 	"strconv"
-
->>>>>>> 589c83b5
-	nurl "net/url"
 	"strings"
 	"time"
 )
@@ -72,16 +68,10 @@
 
 	// variables below this line need to be initialized in Open()
 
-<<<<<<< HEAD
-	timeout       int          //   10
+	timeout       int          //   2
 	hasBeenClosed bool         //   false
 	ID            string       //   generated in init()
 	client        *http.Client //   user provided or nil
-=======
-	timeout       int    //   2
-	hasBeenClosed bool   //   false
-	ID            string //   generated in init()
->>>>>>> 589c83b5
 }
 
 var defaultTimeout = 2
