--- conflicted
+++ resolved
@@ -1,9 +1,7 @@
-package gorqlite_test
+package gorqlite
 
 import (
-<<<<<<< HEAD
 	"context"
-	"os"
 	"testing"
 )
 
@@ -37,21 +35,21 @@
 	if err != nil || len(rc.otherPeers) == 0 {
 		t.Fatal(err)
 	}
-	if rc.leader.hostname != "host3" || rc.leader.port != "4003" {
-		t.Errorf("leader should be host3:4003, got %s:%s", rc.leader.hostname, rc.leader.port)
+	if rc.leader != "host3:4003" {
+		t.Errorf("leader should be host3:4003, got %s", rc.leader)
 	}
 	if len(rc.otherPeers) != 1 {
 		t.Errorf("expected 1 peer, got %d", len(rc.otherPeers))
 	}
 	p := rc.otherPeers[0]
-	if p.hostname != "host1" || p.port != "4001" {
-		t.Errorf("peer should be host1:4001, got %s:%s", p.hostname, p.port)
+	if p != "host1:4001" {
+		t.Errorf("peer should be host1:4001, got %s", p)
 	}
 }
 
 func TestInitCluster(t *testing.T) {
 
-	TraceOn(os.Stderr)
+	//TraceOn(os.Stderr)
 	t.Logf("trying Open: %s\n", testUrl())
 	conn, err := Open(testUrl())
 	if err != nil {
@@ -60,13 +58,31 @@
 	}
 
 	l, err := conn.Leader(context.Background())
-=======
-	"testing"
-)
+	if err != nil {
+		t.Logf("--> FAILED")
+		t.Fail()
+	}
+
+	if len(l) < 1 {
+		t.Logf("--> FAILED")
+		t.Fail()
+	}
+
+	p, err := conn.Peers(context.Background())
+	if err != nil {
+		t.Logf("--> FAILED")
+		t.Fail()
+	}
+
+	if len(p) < 1 {
+		t.Logf("--> FAILED")
+		t.Fail()
+	}
+
+}
 
 func TestLeader(t *testing.T) {
-	leaders, err := globalConnection.Leader()
->>>>>>> ec5e524a
+	leaders, err := globalConnection.Leader(context.Background())
 	if err != nil {
 		t.Errorf("failed to get leader: %v", err.Error())
 	}
@@ -76,12 +92,8 @@
 	}
 }
 
-<<<<<<< HEAD
-	p, err := conn.Peers(context.Background())
-=======
 func TestPeers(t *testing.T) {
-	peers, err := globalConnection.Peers()
->>>>>>> ec5e524a
+	peers, err := globalConnection.Peers(context.Background())
 	if err != nil {
 		t.Errorf("failed to get peers: %v", err.Error())
 	}
