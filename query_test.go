--- conflicted
+++ resolved
@@ -1,17 +1,45 @@
-package gorqlite_test
+package gorqlite
 
 import (
 	"context"
 	"fmt"
 	"testing"
 	"time"
-
-	"github.com/rqlite/gorqlite"
 )
 
 func TestQueryOne(t *testing.T) {
+
 	// give an extra second for time diff between local and rqlite
 	started := time.Now().Add(-time.Second)
+	{
+		t.Logf("trying Open")
+		conn, err := Open(testUrl())
+		if err != nil {
+			t.Logf("--> FATAL")
+			t.Fatal()
+		}
+
+		t.Logf("trying WriteOne DROP")
+		_, err = conn.WriteOne("DROP TABLE IF EXISTS " + testTableName())
+		if err != nil {
+			t.Logf("--> FATAL")
+			t.Fatal()
+		}
+
+		t.Logf("trying WriteOne CREATE")
+		// note: DATETIME DEFAULT CURRENT_TIMESTAMP does not work
+		_, err = conn.WriteOne("CREATE TABLE " + testTableName() + " (id integer, name text, ts INT_DATETIME DEFAULT CURRENT_TIMESTAMP)")
+		if err != nil {
+			t.Logf("--> FATAL")
+			t.Fatal()
+		}
+		_, err = conn.WriteOne("DROP TABLE IF EXISTS " + testTableName())
+		if err != nil {
+			t.Logf("--> FATAL")
+			t.Fatal()
+		}
+		conn.Close()
+	}
 
 	// When the Federation met the Cardassians
 	meeting := time.Date(2424, 1, 2, 17, 0, 0, 0, time.UTC)
@@ -269,7 +297,7 @@
 }
 
 func TestQueryOneParameterized(t *testing.T) {
-	var qr gorqlite.QueryResult
+	var qr QueryResult
 	var err error
 
 	t.Logf("trying WriteOne DROP")
@@ -280,15 +308,9 @@
 
 	// give an extra second for time diff between local and rqlite
 	started := time.Now().Add(-time.Second)
-	_ = started
 
 	t.Logf("trying WriteOne CREATE")
-<<<<<<< HEAD
-	// note: DATETIME DEFAULT CURRENT_TIMESTAMP does not work
-	wr, err = conn.WriteOne("CREATE TABLE " + testTableName() + " (id integer, name text, ts INT_DATETIME DEFAULT CURRENT_TIMESTAMP)")
-=======
 	_, err = globalConnection.WriteOne("CREATE TABLE " + testTableName() + " (id integer, name text, ts DATETIME DEFAULT CURRENT_TIMESTAMP)")
->>>>>>> ec5e524a
 	if err != nil {
 		t.Errorf("craeting new table: %s", err.Error())
 	}
@@ -305,14 +327,6 @@
 	met := fmt.Sprint(meeting.Unix())
 
 	s := make([]string, 0)
-<<<<<<< HEAD
-	s = append(s, "INSERT INTO "+testTableName()+" (id, name) VALUES ( 1, 'Romulan')")
-	s = append(s, "INSERT INTO "+testTableName()+" (id, name) VALUES ( 2, 'Vulcan')")
-	s = append(s, "INSERT INTO "+testTableName()+" (id, name) VALUES ( 3, 'Klingon')")
-	s = append(s, "INSERT INTO "+testTableName()+" (id, name) VALUES ( 4, 'Ferengi')")
-	s = append(s, "INSERT INTO "+testTableName()+" (id, name, ts) VALUES ( 5, 'Cardassian', "+met+")")
-	wResults, err = conn.Write(s)
-=======
 	s = append(s, "INSERT INTO "+testTableName()+" (id, name) VALUES ( 1, 'Romulan' )")
 	s = append(s, "INSERT INTO "+testTableName()+" (id, name) VALUES ( 2, 'Vulcan' )")
 	s = append(s, "INSERT INTO "+testTableName()+" (id, name) VALUES ( 3, 'Klingon' )")
@@ -325,7 +339,7 @@
 
 	t.Run("QueryOneParameterized", func(t *testing.T) {
 		qr, err = globalConnection.QueryOneParameterized(
-			gorqlite.ParameterizedStatement{
+			ParameterizedStatement{
 				Query:     fmt.Sprintf("SELECT name, ts FROM %s WHERE id > ?", testTableName()),
 				Arguments: []interface{}{3},
 			},
@@ -415,7 +429,7 @@
 		}
 	})
 
-	var qr gorqlite.QueryResult
+	var qr QueryResult
 
 	// When the Federation met the Cardassians
 	meeting := time.Date(2424, 1, 2, 17, 0, 0, 0, time.UTC)
@@ -426,7 +440,6 @@
 	s = append(s, "INSERT INTO "+testTableName()+" (id) VALUES (1)") // other values are gonna be null
 	s = append(s, "INSERT INTO "+testTableName()+" (id, nullstring, nullint64, nullint32, nullint16, nullfloat64, nullbool, nulltime) VALUES (2, 'Romulan', 1, 2, 3, 4.5, 1, "+met+")")
 	_, err = globalConnection.Write(s)
->>>>>>> ec5e524a
 	if err != nil {
 		t.Errorf("insert queries: %s", err.Error())
 	}
@@ -445,16 +458,163 @@
 
 	t.Logf("trying Scan()")
 	var id int64
-	var nullString gorqlite.NullString
-	var nullInt64 gorqlite.NullInt64
-	var nullInt32 gorqlite.NullInt32
-	var nullInt16 gorqlite.NullInt16
-	var nullFloat64 gorqlite.NullFloat64
-	var nullBool gorqlite.NullBool
-	var nullTime gorqlite.NullTime
+	var nullString NullString
+	var nullInt64 NullInt64
+	var nullInt32 NullInt32
+	var nullInt16 NullInt16
+	var nullFloat64 NullFloat64
+	var nullBool NullBool
+	var nullTime NullTime
 	err = qr.Scan(&id, &nullString, &nullInt64, &nullInt32, &nullInt16, &nullFloat64, &nullBool, &nullTime)
 	if err != nil {
-<<<<<<< HEAD
+		t.Errorf("scanning: %s", err.Error())
+	}
+
+	if id != 1 {
+		t.Errorf("id should be 1 but it's %v", id)
+	}
+
+	if nullString.Valid || nullString.String != "" {
+		t.Errorf("nullString should be invalid and unset but it's '%v' and '%v'", nullString.Valid, nullString.String)
+	}
+
+	if nullInt64.Valid || nullInt64.Int64 != 0 {
+		t.Errorf("nullInt64 should be invalid and unset but it's '%v' and '%v'", nullInt64.Valid, nullInt64.Int64)
+	}
+	if nullInt32.Valid || nullInt32.Int32 != 0 {
+		t.Errorf("nullInt32 should be invalid and unset but it's '%v' and '%v'", nullInt32.Valid, nullInt32.Int32)
+	}
+	if nullInt16.Valid || nullInt16.Int16 != 0 {
+		t.Errorf("nullInt16 should be invalid and unset but it's '%v' and '%v'", nullInt16.Valid, nullInt16.Int16)
+	}
+	if nullFloat64.Valid || nullFloat64.Float64 != 0 {
+		t.Errorf("nullFloat64 should be invalid and unset but it's '%v' and '%v'", nullFloat64.Valid, nullFloat64.Float64)
+	}
+	if nullBool.Valid || nullBool.Bool != false {
+		t.Errorf("nullBool should be invalid and unset but it's '%v' and '%v'", nullBool.Valid, nullBool.Bool)
+	}
+	if nullTime.Valid || !nullTime.Time.IsZero() {
+		t.Errorf("nullTime should be invalid and unset but it's '%v' and '%v'", nullTime.Valid, nullTime.Time)
+	}
+
+	t.Logf("trying Next()")
+	qr.Next()
+	if na != true {
+		t.Error("expected next to be true, got false")
+	}
+
+	t.Logf("trying Scan()")
+	err = qr.Scan(&id, &nullString, &nullInt64, &nullInt32, &nullInt16, &nullFloat64, &nullBool, &nullTime)
+	if err != nil {
+		t.Errorf("scanning: %s", err.Error())
+	}
+	if id != 2 {
+		t.Errorf("id should be 2 but it's %v", id)
+	}
+	if !nullString.Valid || nullString.String != "Romulan" {
+		t.Errorf("nullString should be valid and set to 'Romulan' but it's '%v'", nullString.String)
+	}
+	if !nullInt64.Valid || nullInt64.Int64 != 1 {
+		t.Errorf("nullInt64 should be valid and set to 1 but it's '%v'", nullInt64.Int64)
+	}
+	if !nullInt32.Valid || nullInt32.Int32 != 2 {
+		t.Errorf("nullInt32 should be valid and set to 2 but it's '%v'", nullInt32.Int32)
+	}
+	if !nullInt16.Valid || nullInt16.Int16 != 3 {
+		t.Errorf("nullInt16 should be valid and set to 3 but it's '%v'", nullInt16.Int16)
+	}
+	if !nullFloat64.Valid || nullFloat64.Float64 != 4.5 {
+		t.Errorf("nullFloat64 should be valid and set to 4.5 but it's '%v'", nullFloat64.Float64)
+	}
+	if !nullBool.Valid || nullBool.Bool != true {
+		t.Errorf("nullBool should be valid and set to true but it's '%v'", nullBool.Bool)
+	}
+	if !nullTime.Valid || !nullTime.Time.Equal(meeting) {
+		t.Errorf("nullTime should be valid and set to '%v' but it's '%v'", meeting, nullTime.Time)
+	}
+}
+
+func TestQueries(t *testing.T) {
+
+	t.Logf("trying Open")
+	conn, err := Open(testUrl())
+	if err != nil {
+		t.Logf("--> FATAL")
+		t.Fatal()
+	}
+
+	t.Logf("trying WriteOne DROP")
+	// note: this returns a syntax error 'near ?'
+	//NewStatement("DROP TABLE IF EXISTS ? " , testTableName())
+	wr, err := conn.WriteStmt(
+		context.Background(),
+		NewStatement("DROP TABLE IF EXISTS "+testTableName()))
+	if err != nil {
+		t.Logf("--> FATAL")
+		t.Fatal()
+	}
+
+	// give an extra second for time diff between local and rqlite
+	started := time.Now().Add(-time.Second)
+
+	t.Logf("trying WriteOne CREATE")
+	// This error: near "?": syntax error
+	//NewStatement("CREATE TABLE ? (id integer, name text, ts DATETIME DEFAULT CURRENT_TIMESTAMP)", testTableName())
+	// NOTE: for some reason, creating the table with 'ts DATETIME DEFAULT CURRENT_TIMESTAMP'
+	//       makes the ts column always be nil. As a consequence values returned by the Map()
+	//       function are not parsed and returned as string.
+	//       This used to work with rqlite master checked out on August 12
+	//       This does not work any more Sept. 16 using a fresh checkout of master.
+	wr, err = conn.WriteStmt(
+		context.Background(),
+		NewStatement("CREATE TABLE "+testTableName()+" (id integer, name text, ts INT_DATETIME DEFAULT CURRENT_TIMESTAMP)"))
+	if err != nil {
+		t.Logf("--> FATAL")
+		t.Fatal()
+	}
+
+	// When the Federation met the Cardassians
+	meeting := time.Date(2424, 1, 2, 17, 0, 0, 0, time.UTC)
+
+	t.Logf("trying Write INSERT")
+	s := make([]*Statement, 0)
+	insert := "INSERT INTO " + testTableName() + " (id, name) VALUES ( ?, ? )"
+	insertTs := "INSERT INTO " + testTableName() + " (id, name, ts) VALUES ( ?, ?, ?)"
+	s = append(s, NewStatement(insert, 1, "Romulan"))
+	s = append(s, NewStatement(insert, 2, "Vulcan"))
+	s = append(s, NewStatement(insert, 3, "Klingon"))
+	s = append(s, NewStatement(insert, 4, "Ferengi"))
+	s = append(s, NewStatement(insertTs, 5, "Cardassian", meeting.Unix()))
+	wResults, err := conn.WriteStmt(context.Background(), s...)
+	if err != nil {
+		t.Logf("--> FATAL")
+		t.Fatal()
+	}
+
+	t.Logf("trying Queries")
+	qrs, err := conn.QueryStmt(
+		context.Background(),
+		NewStatement("SELECT name, ts FROM "+testTableName()+" WHERE id > 3", 3))
+	if err != nil {
+		t.Logf("--> FAILED")
+		t.Fail()
+	}
+	if len(qrs) != 1 {
+		t.Logf("--> FAILED. Expected one result")
+		t.Fail()
+	}
+	qr := qrs[0]
+
+	t.Logf("trying Next()")
+	na := qr.Next()
+	if na != true {
+		t.Logf("--> FAILED")
+		t.Fail()
+	}
+
+	t.Logf("trying Map()")
+	r, err := qr.Map()
+	if err != nil {
 		t.Logf("--> FAILED")
 		t.Fail()
 	}
@@ -478,188 +638,6 @@
 		}
 	} else {
 		t.Logf("--> FAILED: ts not found")
-=======
-		t.Errorf("scanning: %s", err.Error())
->>>>>>> ec5e524a
-	}
-
-	if id != 1 {
-		t.Errorf("id should be 1 but it's %v", id)
-	}
-
-	if nullString.Valid || nullString.String != "" {
-		t.Errorf("nullString should be invalid and unset but it's '%v' and '%v'", nullString.Valid, nullString.String)
-	}
-
-	if nullInt64.Valid || nullInt64.Int64 != 0 {
-		t.Errorf("nullInt64 should be invalid and unset but it's '%v' and '%v'", nullInt64.Valid, nullInt64.Int64)
-	}
-	if nullInt32.Valid || nullInt32.Int32 != 0 {
-		t.Errorf("nullInt32 should be invalid and unset but it's '%v' and '%v'", nullInt32.Valid, nullInt32.Int32)
-	}
-	if nullInt16.Valid || nullInt16.Int16 != 0 {
-		t.Errorf("nullInt16 should be invalid and unset but it's '%v' and '%v'", nullInt16.Valid, nullInt16.Int16)
-	}
-<<<<<<< HEAD
-	if ts.Unix() != meeting.Unix() {
-		t.Logf("--> FAILED")
-		t.Fail()
-=======
-	if nullFloat64.Valid || nullFloat64.Float64 != 0 {
-		t.Errorf("nullFloat64 should be invalid and unset but it's '%v' and '%v'", nullFloat64.Valid, nullFloat64.Float64)
->>>>>>> ec5e524a
-	}
-	if nullBool.Valid || nullBool.Bool != false {
-		t.Errorf("nullBool should be invalid and unset but it's '%v' and '%v'", nullBool.Valid, nullBool.Bool)
-	}
-	if nullTime.Valid || !nullTime.Time.IsZero() {
-		t.Errorf("nullTime should be invalid and unset but it's '%v' and '%v'", nullTime.Valid, nullTime.Time)
-	}
-
-	t.Logf("trying Next()")
-	qr.Next()
-	if na != true {
-		t.Error("expected next to be true, got false")
-	}
-
-	t.Logf("trying Scan()")
-	err = qr.Scan(&id, &nullString, &nullInt64, &nullInt32, &nullInt16, &nullFloat64, &nullBool, &nullTime)
-	if err != nil {
-		t.Errorf("scanning: %s", err.Error())
-	}
-	if id != 2 {
-		t.Errorf("id should be 2 but it's %v", id)
-	}
-	if !nullString.Valid || nullString.String != "Romulan" {
-		t.Errorf("nullString should be valid and set to 'Romulan' but it's '%v'", nullString.String)
-	}
-	if !nullInt64.Valid || nullInt64.Int64 != 1 {
-		t.Errorf("nullInt64 should be valid and set to 1 but it's '%v'", nullInt64.Int64)
-	}
-	if !nullInt32.Valid || nullInt32.Int32 != 2 {
-		t.Errorf("nullInt32 should be valid and set to 2 but it's '%v'", nullInt32.Int32)
-	}
-	if !nullInt16.Valid || nullInt16.Int16 != 3 {
-		t.Errorf("nullInt16 should be valid and set to 3 but it's '%v'", nullInt16.Int16)
-	}
-	if !nullFloat64.Valid || nullFloat64.Float64 != 4.5 {
-		t.Errorf("nullFloat64 should be valid and set to 4.5 but it's '%v'", nullFloat64.Float64)
-	}
-	if !nullBool.Valid || nullBool.Bool != true {
-		t.Errorf("nullBool should be valid and set to true but it's '%v'", nullBool.Bool)
-	}
-	if !nullTime.Valid || !nullTime.Time.Equal(meeting) {
-		t.Errorf("nullTime should be valid and set to '%v' but it's '%v'", meeting, nullTime.Time)
-	}
-<<<<<<< HEAD
-	_ = qResults
-
-}
-
-func TestQueries(t *testing.T) {
-
-	t.Logf("trying Open")
-	conn, err := Open(testUrl())
-	if err != nil {
-		t.Logf("--> FATAL")
-		t.Fatal()
-	}
-
-	t.Logf("trying WriteOne DROP")
-	// note: this returns a syntax error 'near ?'
-	//NewStatement("DROP TABLE IF EXISTS ? " , testTableName())
-	wr, err := conn.WriteStmt(
-		context.Background(),
-		NewStatement("DROP TABLE IF EXISTS "+testTableName()))
-	if err != nil {
-		t.Logf("--> FATAL")
-		t.Fatal()
-	}
-
-	// give an extra second for time diff between local and rqlite
-	started := time.Now().Add(-time.Second)
-
-	t.Logf("trying WriteOne CREATE")
-	// This error: near "?": syntax error
-	//NewStatement("CREATE TABLE ? (id integer, name text, ts DATETIME DEFAULT CURRENT_TIMESTAMP)", testTableName())
-	// NOTE: for some reason, creating the table with 'ts DATETIME DEFAULT CURRENT_TIMESTAMP'
-	//       makes the ts column always be nil. As a consequence values returned by the Map()
-	//       function are not parsed and returned as string.
-	//       This used to work with rqlite master checked out on August 12
-	//       This does not work any more Sept. 16 using a fresh checkout of master.
-	wr, err = conn.WriteStmt(
-		context.Background(),
-		NewStatement("CREATE TABLE "+testTableName()+" (id integer, name text, ts INT_DATETIME DEFAULT CURRENT_TIMESTAMP)"))
-	if err != nil {
-		t.Logf("--> FATAL")
-		t.Fatal()
-	}
-
-	// When the Federation met the Cardassians
-	meeting := time.Date(2424, 1, 2, 17, 0, 0, 0, time.UTC)
-
-	t.Logf("trying Write INSERT")
-	s := make([]*Statement, 0)
-	insert := "INSERT INTO " + testTableName() + " (id, name) VALUES ( ?, ? )"
-	insertTs := "INSERT INTO " + testTableName() + " (id, name, ts) VALUES ( ?, ?, ?)"
-	s = append(s, NewStatement(insert, 1, "Romulan"))
-	s = append(s, NewStatement(insert, 2, "Vulcan"))
-	s = append(s, NewStatement(insert, 3, "Klingon"))
-	s = append(s, NewStatement(insert, 4, "Ferengi"))
-	s = append(s, NewStatement(insertTs, 5, "Cardassian", meeting.Unix()))
-	wResults, err := conn.WriteStmt(context.Background(), s...)
-	if err != nil {
-		t.Logf("--> FATAL")
-		t.Fatal()
-	}
-
-	t.Logf("trying Queries")
-	qrs, err := conn.QueryStmt(
-		context.Background(),
-		NewStatement("SELECT name, ts FROM "+testTableName()+" WHERE id > 3", 3))
-	if err != nil {
-		t.Logf("--> FAILED")
-		t.Fail()
-	}
-	if len(qrs) != 1 {
-		t.Logf("--> FAILED. Expected one result")
-		t.Fail()
-	}
-	qr := qrs[0]
-
-	t.Logf("trying Next()")
-	na := qr.Next()
-	if na != true {
-		t.Logf("--> FAILED")
-		t.Fail()
-	}
-
-	t.Logf("trying Map()")
-	r, err := qr.Map()
-	if err != nil {
-		t.Logf("--> FAILED")
-		t.Fail()
-	}
-	if r["name"].(string) != "Ferengi" {
-		t.Logf("--> FAILED")
-		t.Fail()
-	}
-	if mts, ok := r["ts"]; ok {
-		if ts, ok := mts.(time.Time); ok {
-			// time should not be zero because it defaults to current utc time
-			if ts.IsZero() {
-				t.Logf("--> FAILED: time is zero")
-				t.Fail()
-			} else if ts.Before(started) {
-				t.Logf("--> FAILED: time %q is before start %q", ts, started)
-				t.Fail()
-			}
-		} else {
-			t.Logf("--> FAILED: ts is a real %T", mts)
-			t.Fail()
-		}
-	} else {
-		t.Logf("--> FAILED: ts not found")
 	}
 
 	t.Logf("trying Scan(), also float64->int64 in Scan()")
@@ -710,7 +688,7 @@
 	t.Logf("trying WriteOne after Close")
 	del := NewStatement("DROP TABLE IF EXISTS " + testTableName())
 	wr, err = conn.WriteStmt(context.Background(), del)
-	if err != errClosed {
+	if err != ErrClosed {
 		t.Logf("--> FAILED")
 		t.Fail()
 	}
@@ -718,7 +696,7 @@
 	t.Logf("trying Write after Close")
 	t1 := []*Statement{del, del}
 	wResults, err = conn.WriteStmt(context.Background(), t1...)
-	if err != errClosed {
+	if err != ErrClosed {
 		t.Logf("--> FAILED")
 		t.Fail()
 	}
@@ -727,7 +705,7 @@
 	_, err = conn.QueryStmt(
 		context.Background(),
 		NewStatement("SELECT id FROM ?", testTableName()))
-	if err != errClosed {
+	if err != ErrClosed {
 		t.Logf("--> FAILED")
 		t.Fail()
 	}
@@ -739,13 +717,11 @@
 		NewStatement("SELECT id,name FROM ?", testTableName()),
 	}
 	_, err = conn.QueryStmt(context.Background(), t2...)
-	if err != errClosed {
+	if err != ErrClosed {
 		t.Logf("--> FAILED")
 		t.Fail()
 	}
 
 	_ = wResults
 	_ = wr
-=======
->>>>>>> ec5e524a
 }